# -*- coding: utf-8 -*-

"""Top-level package for pycox."""

__author__ = """Haavard Kvamme"""
<<<<<<< HEAD
__email__ = "haavard.kvamme@gmail.com"
__version__ = "0.2.2"
=======
__email__ = 'haavard.kvamme@gmail.com'
__version__ = '0.2.3'
>>>>>>> 0e9d6f9a

import pycox.datasets
import pycox.evaluation
import pycox.preprocessing
import pycox.simulations
import pycox.utils
import pycox.models<|MERGE_RESOLUTION|>--- conflicted
+++ resolved
@@ -3,13 +3,8 @@
 """Top-level package for pycox."""
 
 __author__ = """Haavard Kvamme"""
-<<<<<<< HEAD
-__email__ = "haavard.kvamme@gmail.com"
-__version__ = "0.2.2"
-=======
 __email__ = 'haavard.kvamme@gmail.com'
 __version__ = '0.2.3'
->>>>>>> 0e9d6f9a
 
 import pycox.datasets
 import pycox.evaluation
